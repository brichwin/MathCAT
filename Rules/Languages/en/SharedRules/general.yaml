---

# number-sets are a little messy in that the base was converted to a number-set, so we have to match that (simple) case last
- name: pos-neg-number-sets
  tag: number-sets
  match: "count(*)=2 and *[2][text()='+' or text()='-']"
  replace:
  - test:
      if: "$Verbosity!='Terse'"
      then:
      - t: "the"      # phrase('the' square root of 25 is 5)
  - bookmark: "*[2]/@id"
  - test:
    - if: "*[2][text()='+']"
      then: [{t: "positive"}]      # phrase(set of all' positive integers less than 10)
      else: [{t: "negative"}]      # phrase(set of all 'negative' integers less than minus 10)
  - bookmark: "*[1]/@id"
  - test:
    - if: "*[1][text()='ℂ']"
      then: [{t: complex numbers}]      # phrase('complex numbers' consist of two parts)
    - else_if: "*[1][text()='ℕ']"
      then: [{t: natural numbers}]      # phrase('natural numbers' are numbers from 1 to infinity)
    - else_if: "*[1][text()='ℚ']"
      then: [{t: rational numbers}]      # phrase('rational numbers' are the fraction of 2 integers)
    - else_if: "*[1][text()='ℝ']"
      then: [{t: real numbers}]      # phrase('real numbers' can be both positive and negative)
    - else_if: "*[1][text()='ℤ']"
      then: [{t: integers}]      # phrase(positive 'integers' are natural numbers above 0)
      else: [{x: "*[1][text()]"}] # shouldn't happen

- name: dimension-number-sets

  # should be single digit integer at this point (e.g, R^3)
  tag: number-sets
  match: "count(*)=2"
  replace:
  - bookmark: "*[1]/@id"
  - test:
    - if: "*[1][text()='ℂ']"
      then: [{t: "C"}]      # phrase(the letter 'C' used to represent complex number)
    - else_if: "*[1][text()='ℕ']"
      then: [{t: "N"}]      # phrase(the letter 'N' may represent natural numbers)
    - else_if: "*[1][text()='ℚ']"
      then: [{t: "Q"}]      # phrase(the letter 'Q' may represent rational numbers)
    - else_if: "*[1][text()='ℝ']"
      then: [{t: "R"}]      # phrase(the letter 'R' may represent real numbers)
    - else_if: "*[1][text()='ℤ']"
      then: [{t: "Z"}]      # phrase(the letter 'Z' may represent integers)
      else: [{x: "*[1][text()]"}] # shouldn't happen
  - bookmark: "*[2]/@id"
  - x: "*[2]"

- name: simple-number-sets
  tag: number-sets
  match: "count(*)=0"
  replace:
  - bookmark: "@id"
  - test:
    - if: "text()='ℂ'"
      then: [{t: the complex numbers}]      # phrase('the complex numbers' include 2 parts)
    - else_if: "text()='ℕ'"
      then: [{t: the natural numbers}]      # phrase('the natural numbers' begin at 1)
    - else_if: "text()='ℚ'"
      then: [{t: the rational numbers}]      # phrase('the rational numbers' are the fraction of 2 integers)
    - else_if: "text()='ℝ'"
      then: [{t: the real numbers}]      # phrase('the real numbers' can be both positive and negative)
    - else_if: "text()='ℤ'"
      then: [{t: the integers}]      # phrase('the integers' are natural numbers above 0)
      else: [x: "text()"] # shouldn't happen

- name: real-part
  tag: real-part
  match: "."
  replace:
  - bookmark: "@id"
  - t: the real part      # phrase('the real part' of a complex number does not include the imaginary part)

- name: imaginary-part
  tag: imaginary-part
  match: "."
  replace:
  - bookmark: "@id"
  - t: the imaginary part      # phrase('the imaginary part' is part of a complex number)

# rules on scripted vertical bars ('evaluated at')
- name: evaluated-at-2
  tag: evaluate
  match: "count(*)=2"
  replace:
  - x: "*[1]"
  - pause: auto
  - t: evaluated at      # phrase(results were 'evaluated at' a given point)
  - pause: auto
  - x: "*[2]"

- name: evaluated-at-3
  tag: evaluate
  match: "count(*)=3"
  replace:
  - x: "*[1]"
  - pause: auto
  - t: evaluated at      # phrase(results were 'evaluated at' this point)
  - pause: auto
  - x: "*[3]"
  - t: "minus the same expression evaluated at"      # phrase(this result is 'minus the same expression evaluated at' an earlier point)
  - x: "*[2]"

- name: binomial
  tag: binomial
  match: "count(*)=2 and not(@data-intent-property)"
  replace:
  - x: "*[1]"
  - t: choose      # phrase(you can 'choose' a number at random)
  - x: "*[2]"

- name: permutation
  tag: permutation-symbol
  match: "count(*)=2 and not(@data-intent-property)"
  replace:
  - x: "*[2]"
  - t: permutations of      # phrase(the solution  involves several 'permutations of' values)
  - x: "*[1]"

- name: intervals
  tag: [open-interval, open-closed-interval, closed-interval, closed-open-interval]
  match: "count(*)=2 and not(@data-intent-property)"
  replace:
  - test:
      if: "$Verbosity!='Terse'"
      then:
      - t: "the"      # phrase('the' square root of 25 is 5)
  - x: "translate(name(.),'-', ' ')"
  - test:
      if: "$Verbosity!='Terse'"
      then:
      - t: "from"      # phrase(subtracting 5 'from' 10 gives 5)
      - x: "*[1]"
      - t: "to"      # phrase(adding 6 'to' 6 equals  12)
      - x: "*[2]"
      else:
      - x: "*[1]"
      - t: "comma"      # phrase(use a 'comma' to divide large numbers or as a decimal point)
      - x: "*[2]"

- name: default-point
  tag: point
  match: "count(*)=2 and not(@data-intent-property)"
  replace:
  - test:
      if: "$Verbosity!='Terse'"
      then:
      - t: "the"      # phrase('the' square root of 25 is 5)
  - t: "point"      # phrase(a decimal 'point' indicates the fraction component of a number)
  - x: "*[1]"
  - t: "comma"      # phrase(use a 'comma' to divide large numbers or as a decimal point)
  - x: "*[2]"

- name: absolute-value
  tag: absolute-value
  match: "count(*)=1 and not(@data-intent-property)"
  replace:
  - test:
      if: "$Verbosity='Terse'"
      then: [{t: "absolute value"}]      # phrase(the 'absolute value' of a number represents its distance from 0)
      else: [{t: "the absolute value of"}]      # phrase('the absolute value of' a number represents its distance from 0)
  - x: "*[1]"
  - test:
      if: "IsNode(*[1], 'leaf') or $Impairment != 'Blindness'"
      then: [{pause: short}]
      else: [{pause: short}, {t: end absolute value}, {pause: short}]      # phrase(show 'end absolute value' position)

- name: negative
  tag: negative
  match: "count(*)=1 and not(@data-intent-property)"
  replace:
  - bookmark: "./@id"
  - t: "negative"      # phrase('negative' numbers are those less than 0)
  - x: "*[1]"

- name: positive
  tag: positive
  match: "count(*)=1 and not(@data-intent-property)"
  replace:
  - bookmark: "./@id"
  - t: "positive"      # phrase(multiplying two negatives results in a 'positive' number)
  - x: "*[1]"

- name: subscript
  tag: sub
  match: "count(*)=2 and not(@data-intent-property)"
  replace:
  - x: "*[1]"
  - t: "sub"      # phrase(here is a 'sub' total)
  - x: "*[2]"

- name: bigop-both
  tag: large-op
  match: "count(*) = 3"
  replace:
  - test:
      if: "$Verbosity!='Terse'"
      then: [{t: the}]      # phrase('the' square root of 25 is 5)
  - x: "*[1]"
  - t: from      # phrase(subtracting 5 'from' 10 gives 5)
  - x: "*[2]"
  - t: to      # phrase(adding 6 'to' 6 equals  12)
  - x: "*[3]"
  - test:
      if: "following-sibling::*"
      then: [{t: of}]      # phrase(the square root 'of' 25 is 5)

- name: bigop-under
  tag: large-op
  match: "count(*)=2 and not(@data-intent-property)"
  replace:
  - test:
      if: "$Verbosity!='Terse'"
      then: [{t: the}]      # phrase('the' square root of 25 is 5)
  - x: "*[1]"
  - t: over      # phrase(2 'over' 3 equals two thirds)
  - x: "*[2]"
  - test:
      if: "following-sibling::*"
      then: [{t: of}]      # phrase(the square root 'of' 25 is 5)

- name: largeop
  tag: mrow
  match: "count(*)=2 and IsLargeOp(*[1])"
  replace:
  - test:
      if: "$Verbosity!='Terse'"
      then: [{t: the}]      # phrase('the' square root of 25 is 5)
  - x: "*[1]"
  - t: of      # phrase(the square root 'of' 25 is 5)
  - x: "*[2]"

- name: limit
  tag: limit
  match: "count(*)=2 and not(@data-intent-property)"
  replace:
  - test:
      if: "$Verbosity!='Terse'"
      then: [{t: the limit as}]      # phrase('the limit as' indicated by this result)
      else: [{t: "limit as"}]      # phrase(the 'limit as' indicated by this result)
  - x: "*[2]"
  - pause: short

- name: vector
  tag: modified-variable
  match: "count(*)=2 and *[2][text()='→']"
  replace:
  - t: "vector"      # phrase(the 'vector' reflects size and direction)
  - x: "*[1]"

- name: default

  tag: modified-variable
  match: "count(*)=2 and not(@data-intent-property)"
  replace:
  - x: "*[1]"
  - x: "*[2]"
  - pause: short

- name: default
  # handles single, double, etc., prime
  tag: [skip-super, say-super]
  match: "count(*)=2"
  replace:
  - x: "*[1]"
  - test:
      if: "name(.)='say-super'"
      then_test:
        if: "$Verbosity='Terse'"
        then: {t: super}      # phrase(this is a 'super' set of numbers)
        else: {t: superscript}      # phrase(a 'superscript' number indicates raised to a power)
  - x: "*[2]"
  - pause: short

- name: msubsup-skip-super
  # handles single, double, etc., prime
  tag: [skip-super, say-super]
  match: "count(*)=3"
  replace:
  - x: "*[1]"
  - test:
      if: "$Verbosity='Verbose'"
      then: {t: "subscript"}      # phrase(a 'subscript' may be used to indicate an index)
      else: {t: "sub"}      # phrase(the result is 'sub' optimal)
  - x: "*[2]"
  - test:
      if: "not(IsNode(*[2],'leaf'))"
      then:
      - test:
          if: "$Verbosity='Verbose'"
          then: {t: "end subscript"}      # phrase(this is the 'end subscript' position)
          else: {t: "end sub"}      # phrase(this is the 'end sub' position)
      - pause: short
      else_test:
          if: "*[2][self::m:mi]"   # need a pause in "x sub k prime" so the prime is not associated with the 'k'
          then: [pause: short]
  - test:
      if: "name(.)='say-super'"
      then_test:
        if: "$Verbosity='Verbose'"
        then: {t: "superscript"}      # phrase(a 'superscript' number indicates raised to a power)
        else: {t: "super"}      # phrase(this is a 'super' set of numbers)
  - x: "*[3]"
  - pause: short

- name: sin
  tag: mi
  match: "text()='sin'"
  replace:
  - bookmark: "@id"
  - t: "sine"      # phrase(the 'sine' of the angle)
- name: cos
  tag: mi
  match: "text()='cos'"
  replace:
  - bookmark: "@id"
  - test:
      if: "$Verbosity='Terse'"
      then: {t: cos}      # phrase('cos' is the abbreviation for cosine)
      else: {t: cosine}      # phrase(find the 'cosine' in a right-angle triangle)
- name: tan
  tag: mi
  match: "text()='tan' or text()='tg'"
  replace:
  - bookmark: "@id"
  - test:
      if: "$Verbosity='Terse'"
      then: {t: tan}      # phrase(the 'tan' is the ratio of the opposite to the adjacent side of a right-angled triangle)
      else: {t: tangent}      # phrase(a 'tangent' is a straight line that touches a curve)
- name: sec
  tag: mi
  match: "text()='sec'"
  replace:
  - bookmark: "@id"
  - test:
      if: "$Verbosity='Terse'"
      then: {t: seek}      # phrase(to 'seek' a solution)
      else: {t: secant}      # phrase(a 'secant' intersects a curve at two or more points)
- name: csc
  tag: mi
  match: "text()='csc'"
  replace:
  - bookmark: "@id"
  - test:
      if: "$Verbosity='Terse'"
      then: {t: co-seek}      # phrase(we will 'co-seek' a solution)
      else: {t: co-secant}      # phrase(the 'co-secant' is the reciprocal of the secant)
- name: cot
  tag: mi
  match: "text()='cot'"
  replace:
  - bookmark: "@id"
  - test:
      if: "$Verbosity='Terse'"
      then: {t: co-tan}      # phrase(find the 'cosine' in a right-angle triangle)
      else: {t: co-tangent}      # phrase(the 'co-tangent' is the reciprocal of the tangent)

- name: sinh
  tag: mi
  match: "text()='sinh'"
  replace:
  - bookmark: "@id"
  - test:
      if: "$Verbosity='Terse'"
      then: {t: sinch}      # phrase(the word 'sinch' is an abbreviation for hyperbolic sine)
      else: {t: hyperbolic sine}      # phrase(the 'hyperbolic sine' is used in mathematics)
- name: cosh
  tag: mi
  match: "text()='cosh'"
  replace:
  - bookmark: "@id"
  - test:
      if: "$Verbosity='Terse'"
      then: {t: cosh}      # phrase('cosh' is an abbreviation of hyperbolic cosine)
      else: {t: hyperbolic cosine}      # phrase(the 'hyperbolic cosine' is a mathematical function)
- name: tanh
  tag: mi
  match: "text()='tanh'"
  replace:
  - bookmark: "@id"
  - test:
      if: "$Verbosity='Terse'"
      then: {t: tanch}      # phrase('tanch' is shorthand for hyperbolic tangent)
      else: {t: hyperbolic tangent}      # phrase('hyperbolic tangent' is a mathematical function)
- name: sech
  tag: mi
  match: "text()='sech'"
  replace:
  - bookmark: "@id"
  - test:
      if: "$Verbosity='Terse'"
      then: {t: sheck}      # phrase('sheck' is shorthand for hyperbolic secant)
      else: {t: hyperbolic secant}      # phrase('hyperbolic secant' is a mathematical function)
- name: csch
  tag: mi
  match: "text()='csch'"
  replace:
  - bookmark: "@id"
  - test:
      if: "$Verbosity='Terse'"
      then: {t: co-sheck}      # phrase('co-sheck' is shorthand for hyperbolic co-secant)
      else: {t: hyperbolic co-secant}      # phrase('hyperbolic co-secant' is a mathematical function)
- name: coth
  tag: mi
  match: "text()='coth'"
  replace:
  - bookmark: "@id"
  - test:
      if: "$Verbosity='Terse'"
      then: {t: co-tanch}      # phrase('co-tanch' is shorthand for hyperbolic co-tangent)
      else: {t: hyperbolic co-tangent}      # phrase(the 'hyperbolic co-tangent' is a mathematical function)

- # handle both log and ln
  name: log
  tag: mrow
  variables: [{log_is_simple: "IsNode(*[3],'simple')"}]
  match:
  - "count(*)=3 and"
  - "*[1][self::m:mi][text()='log' or text()='ln'] and"
  - "*[2][self::m:mo][text()='⁡']"
  replace:
  - bookmark: "*[1]/@id"
  - test:
      if: "$log_is_simple"
      then_test:
      - if: "*[1][text()='log']"
        then: [{t: log}]      # phrase(the 'log' function is used in mathematics)
      - else_if: "$Verbosity='Terse'"
        then: [{spell: "'ln'"}]
        else: [{t: natural log}]      # phrase(the 'natural log' function is used in mathematics)
      else:
      - test:
          if: "$Verbosity!='Terse' and not(log_is_simple)"
          then: {t: the}      # phrase('the' square root of 25 is 5)
      - test:
        - if: "*[1][text()='log']"
          then: [{t: log}]      # phrase(the 'log' function is used in mathematics)
        - else_if: "$Verbosity='Terse'"
          then: [{spell: "'ln'"}]
          else: [{t: natural log}]      # phrase(the 'natural log' function is used in mathematics)
      - t: of      # phrase(5 is the square root 'of' 25)
      - pause: short
  - x: "*[3]"

- name: log-base
  tag: log-base
  match: "not(@data-intent-property)"
  replace:
  - bookmark: "@id"
  - test:
      if: "$Verbosity!='Terse'"
      then: {t: the}      # phrase('the' square root of 25 is 5)
  - t: log base      # phrase(the 'log base' is often base 10)
  - x: "*[1]"

- name: multi-line
  #   that eliminates the need for the if: else_if: ...
  # IDEA:  set a variable with the word to saw for the row (e.g., RowLabel = Row/Case/Line/...)
  tag: [cases, equations, lines]
  match: "."
  variables: [LineCount: "count(*/*[1][count(*)=1 and *[1][@data-added!='missing-content']])"]
  replace:
  - x: "$LineCount"
  - test:
    - if: "self::m:cases"
      then: [{t: "case"}]      # phrase(letters in the equation are 'case' sensitive)
    - else_if: "self::m:equations"
      then: [{t: "equation"}]      # phrase(this 'equation' is complex)
      else: [{t: "line"}]      # phrase(the result is on the bottom 'line')
  - test:
<<<<<<< HEAD
    - if: "count(*) > 1"
      then: [{ct: "s"}] # plural 
=======
    - if: "$LineCount > 1"
      then: [{ct: "s"}] # plural
>>>>>>> 076b8274
  - pause: short
  - x: "*"

- name: default-multiline
  tag: [mtr, mlabeledtr]
  match: "parent::m:cases or parent::m:equations or parent::m:lines"
  variables: [ContinuedEquation: "parent::m:equations and *[1][count(*)=1 and *[1][@data-added='missing-content']]"]
  replace:
  - test:
<<<<<<< HEAD
    - if: "parent::m:cases"
      then: [{t: "case"}]
    - else_if: "parent::m:equations"
      then: [{t: "equation"}]      # phrase(this 'equation' is complex)
      else: [{t: "line"}]      # phrase(the result is on the  bottom 'line')
  - x: "count(preceding-sibling::*)+1"
=======
      if: "$ContinuedEquation"
      then:
      - t: "next line"
      else_test:
        if: "$LineCount > 1"
        then:
        - test:
          - if: "parent::m:cases"
            then: [{t: "case"}]
          - else_if: "parent::m:equations"
            then: [{t: "equation"}]
            else: [{t: "line"}]
        - x: "count(preceding-sibling::*)+1"
>>>>>>> 076b8274
  - test:
      if: .[self::m:mlabeledtr]
      then:
      - t: with label      # phrase(the diagram is complete 'with label')
      - x: "*[1]/*"
  - pause: medium
  - test:
      if: .[self::m:mlabeledtr]
      then: [{x: "*[position()>1]"}]
      else: {x: "*"}

- name: default-multiline
  tag: mtd
  match: "parent::*[parent::m:cases or parent::m:equations or parent::m:lines]"
  variables: [LongPause: "$SpeechStyle = 'ClearSpeak' and $ClearSpeak_MultiLinePausesBetweenColumns = 'Long'"]
  replace:
  - x: "*"
  - test:
    # short pause after each element; medium pause if last element in a row; long pause for last element in matrix unless ClearSpeak override
    - if: "count(following-sibling::*) > 0"
      then_test:
        if: "$LongPause"
        then: {pause: medium}
        else: {pause: short}
    - else_if: "count(../following-sibling::*) > 0"
      then_test:
        if: "$LongPause"
        then: {pause: long}
        else: {pause: medium}
      else: {pause: long}

# Matrix/Determinant rules
# matrix and determinant are the same other than "matrix"/"determinant" based on the bracketing chars
# the pausing logic is pushed down to the <mtd>
# the rules either speak the <mtr>s (to get "row n") or the <mtd>s. "column n" spoken if $IsColumnSilent is false
- name: 1x1-matrix
  tag: [matrix, determinant]
  variables: [{IsColumnSilent: true()}]
  match: "count(*)=1 and *[self::m:mtr][count(*) = 1]"
  replace:
  - ot: the      # phrase('the' square root of 25 is 5)
  - t: 1 by 1      # phrase(results are shown '1 by 1')
  - test:
      if: "self::m:determinant" # just need to check the first bracket since we know it must be (, [, or |
      then: {t: determinant}      # phrase(the 'determinant' provides information about a matrix)
      else: {t: matrix}      # phrase(a 'matrix' displays data in rows and columns)
      
  - t: with entry      # phrase(matrix B 'with entry' x)
  - x: "*[1]/*"

# simpler reading methods for smaller matrices if the entries are simple
- name: 2-or-3x1-matrix
  tag: matrix
  variables: [{IsColumnSilent: true()}]
  match:
  - "$ClearSpeak_Matrix != 'SpeakColNum' and " # "simple" isn't used for this preference
  - "*[self::m:mtr][count(*) = 1] and " # one column
  - count(*)<=3 and # at least two rows
  - IsNode(*/*/*,'simple') # IsNode() returns true if all the nodes are simple
  replace:
  - t: the      # phrase('the' square root of 25 is 5)
  - x: count(*)
  - t: by 1 column      # phrase(reduce the matrix 'by 1 column')
  - test:
      if: "$ClearSpeak_Matrix = 'Vector' or $ClearSpeak_Matrix = 'EndVector'"
      then: {t: vector}      # phrase(the 'vector' reflects size and direction)
      else: {t: matrix}      # phrase(a 'matrix' displays data in rows and columns)
  - pause: long
  - x: "*/*"
  - test:
      if: "$ClearSpeak_Matrix = 'EndMatrix' or $ClearSpeak_Matrix = 'EndVector'"
      then:
      - t: "end"      # phrase(this is the 'end' of the line)
      - test:
          if: $ClearSpeak_Matrix = 'EndVector'
          then: {t: vector}      # phrase(the 'vector' reflects size and direction)
          else: {t: matrix}      # phrase(a 'matrix' displays data in rows and columns)

- name: default-column-matrix
  tag: matrix
  variables: [{IsColumnSilent: true()}]
  match: "*[self::m:mtr][count(*) = 1]"
  replace:
  - t: the      # phrase('the' square root of 25 is 5)
  - x: "count(*)"
  - t: by 1 column      # phrase(reduce the matrix 'by 1 column')
  - test:
      if: "$ClearSpeak_Matrix = 'Vector' or $ClearSpeak_Matrix = 'EndVector'"
      then: {t: vector}      # phrase(the 'vector' reflects size and direction)
      else: {t: matrix}      # phrase(a 'matrix' displays data in rows and columns)
  - pause: long
  - x: "*" # select the rows (mtr)
  - test:
      if: "$ClearSpeak_Matrix = 'EndMatrix' or $ClearSpeak_Matrix = 'EndVector'"
      then: [{t: "end matrix"}]      # phrase('end matrix' has been reached)

- name: 1x2-or-3-matrix
  tag: matrix
  variables: [{IsColumnSilent: "$SpeechStyle = 'ClearSpeak' and $ClearSpeak_Matrix != 'SpeakColNum'"}]
  match:
  - "$ClearSpeak_Matrix != 'SpeakColNum' and " # "simple" isn't used for this preference
  - count(*)=1  and # one row
  - count(*[1]/*)<=3 and # at least two cols
  - IsNode(*/*/*,'simple') # IsNode() returns true if all the nodes are simple
  replace:
  - t: the 1 by      # phrase('the 1 by' 2 matrix)
  - x: count(*/*)
  - t: "row"      # phrase(it is on the third 'row')
  - test:
      if: "$ClearSpeak_Matrix = 'Vector' or $ClearSpeak_Matrix = 'EndVector'"
      then: {t: vector}      # phrase(the 'vector' reflects size and direction)
      else: {t: matrix}      # phrase(a 'matrix' displays data in rows and columns)
  - pause: long
  - x: "*/*"
  - test:
      if: "$ClearSpeak_Matrix = 'EndMatrix' or $ClearSpeak_Matrix = 'EndVector'"
      then:
      - t: "end"      # phrase(this is the 'end' of the line)
      - test:
          if: $ClearSpeak_Matrix = 'EndMatrix'
          then: {t: matrix}      # phrase(a 'matrix' displays data in rows and columns)
          else: {t: vector}      # phrase(the 'vector' reflects size and direction)

- name: default-row-matrix
  tag: matrix
  variables: [{IsColumnSilent: "$SpeechStyle = 'ClearSpeak' and $ClearSpeak_Matrix = 'SilentColNum'"}]
  match: "count(*)=1" # one row
  replace:
  - t: the 1 byz      # phrase('the 1 by' 2 matrix)
  - x: "count(*/*)"
  - t: "row"      # phrase(it is on the third 'row')
  - test:
      if: "$ClearSpeak_Matrix = 'Vector' or $ClearSpeak_Matrix = 'EndVector'"
      then: {t: vector}      # phrase(the 'vector' reflects size and direction)
      else: {t: matrix}      # phrase(a 'matrix' displays data in rows and columns)
  - pause: long
  - pause: medium
  - x: "*/*" # select the cols (mtd)
  - test:
      if: "$ClearSpeak_Matrix = 'EndMatrix' or $ClearSpeak_Matrix = 'EndVector'"
      then:
      - t: "end"      # phrase(this is the 'end' of the line)
      - test:
          if: $ClearSpeak_Matrix = 'EndMatrix'
          then: {t: matrix}      # phrase(a 'matrix' displays data in rows and columns)
          else: {t: vector}      # phrase(the 'vector' reflects size and direction)

- name: simple-small-matrix
  tag: [matrix, determinant]
  match:
  - "$ClearSpeak_Matrix != 'SpeakColNum' and " # "simple" isn't used for this preference
  - (count(*)<=3 and count(*[1]/*)<=3) and # no bigger than a 3x3 matrix
  - IsNode(*/*/*,'simple') # IsNode() returns true if all the nodes are simple
  variables: [{IsColumnSilent: "$SpeechStyle = 'ClearSpeak' and $ClearSpeak_Matrix != 'SpeakColNum'"}]
  replace:
  - t: the      # phrase('the' square root of 25 is 5)
  - x: count(*)
  - t: by      # phrase(dividing 10 'by' 2 equals 5)
  - x: count(*[self::m:mtr][1]/*)
  - test:
      if: "self::m:determinant"
      then: {t: determinant}z      # phrase(the 'determinant' provides information about a matrix)
      else: {t: matrix}      # phrase(a 'matrix' displays data in rows and columns)
  - pause: long
  - x: "*"
  - test:
      if: "$ClearSpeak_Matrix = 'EndMatrix' or $ClearSpeak_Matrix = 'EndVector'"
      then:
      - t: end      # phrase(this is the 'end' of the line)
      - test:
          if: "self::m:determinant"
          then: {t: determinant}      # phrase(the 'determinant' provides information about a matrix)
          else: {t: matrix}      # phrase(a 'matrix' displays data in rows and columns)

- name: default-matrix
  tag: [matrix, determinant]
  variables: [{IsColumnSilent: "$SpeechStyle = 'ClearSpeak' and $ClearSpeak_Matrix = 'SilentColNum'"}]
  match: "not(@data-intent-property)"
  replace:
  - t: the      # phrase('the' square root of 25 is 5)
  - x: "count(*)"
  - t: by      # phrase(dividing 10 'by' 2 equals 5)
  - x: "count(*[self::m:mtr][1]/*)"
  - test:
      if: "self::m:determinant"
      then: {t: determinant}      # phrase(the 'determinant' provides information about a matrix)
      else: {t: matrix}      # phrase(a 'matrix' displays data in rows and columns)
  - pause: long
  - x: "*"
  - test:
      if: "$ClearSpeak_Matrix = 'EndMatrix' or $ClearSpeak_Matrix = 'EndVector'"
      then:
      - t: end      # phrase(this is the 'end' of the line)
      - test:
          if: "self::m:determinant"
          then: {t: determinant}      # phrase(the 'determinant' provides information about a matrix)
          else: {t: matrix}      # phrase(a 'matrix' displays data in rows and columns)

- name: chemistry-msub

  tag: [chemical-formula]
  match: "*[1][text()='msub']"
  replace:
  - x: "*[2]"
  - test:
      if: "$Verbosity='Verbose'"
      then: [{t: "subscript"}]      # phrase(a 'subscript' may be used to indicate an index)
      else_test:
        if: "$Verbosity='Medium'"
        then: [{t: "sub"}]      # phrase(here is a 'sub' total)
  - x: "*[3]"

- name: chemistry-msup
  tag: [chemical-formula]
  match: "count(*)=3 and *[1][text()='msup']"
  replace:
  - x: "*[2]"
  - test:
      if: "$Verbosity='Verbose'"
      then: [{t: "superscript"}]      # phrase(a 'superscript' number indicates raised to a power)
      else_test:
        if: "$Verbosity='Medium'"
        then: [{t: "super"}]      # phrase(this is a 'super' set of numbers)
  - x: "*[3]"
  - test:
      if: "following-sibling::*[1][text()='+' or text()='-']" # a little lazy -- assumes chemistry superscripts end with + or -
      then: [{pause: medium}]

-
  # There currently is no way to do sub/super for n-ary number of args
  # Instead, we just deal with up to two prescripts and up to four postscripts (repeating blocks of similar code [UGLY!])
  # This hopefully covers all reasonable cases...
  name: chemistry-scripts
  tag: [chemical-formula, chemical-nuclide]
  variables:
  # computing the number of postscripts is messy because of <mprescripts> being optionally present -- we use "mod" to get the count right
  - Prescripts: "m:mprescripts/following-sibling::*"
  - NumChildren: "count(*)" # need to stash this since the count is wrong inside '*[...]' below
  - Postscripts: "*[position()>1 and position() < (last() + ($NumChildren mod 2) -count($Prescripts))]"
  match: . # should only be msubsup or mmultiscripts at this point
  replace:
  - test:
      if: "$Prescripts" # we have at least one pre sub/super 
      then:
      # nuclide: speak the superscript first
      - test:
          if: "not($Prescripts[2][self::m:none])"
          then:
          - test:
              if: "$Verbosity='Verbose'"
              then: [{t: "superscript"}]      # phrase(a 'superscript' number indicates raised to a power)
              else_test:
                if: "$Verbosity='Medium'"
                then: [{t: "super"}]      # phrase(this is a 'super' set of numbers)
          - x: "$Prescripts[2]"
          - pause: "short"
      - test:
          if: "not($Prescripts[1][self::m:none])"
          then:
          - test:
              if: "$Verbosity='Verbose'"
              then: [{t: "subscript"}]      # phrase(a 'subscript' may be used to indicate an index)
              else_test:
                if: "$Verbosity='Medium'"
                then: [{t: "sub"}]      # phrase(here is a 'sub' total)
          - x: "$Prescripts[1]"
          - pause: "short"
      - test:
          if: "count($Prescripts) > 2" # can this happen for chemistry??? we allow for one *extra* pre sub/super pair
          then:
          - test:
              if: "not($Prescripts[4][self::m:none])"
              then:
              - test:
                  if: "$Verbosity='Verbose'"
                  then: [{t: "superscript"}]      # phrase(a 'superscript' number indicates raised to a power)
                  else_test:
                    if: "$Verbosity='Medium'"
                    then: [{t: "super"}]      # phrase(this is a 'super' set of numbers)
              - x: "$Prescripts[4]"
              - pause: "short"
          - test:
              if: "not($Prescripts[3][self::m:none])"
              then:
              - test:
                  if: "$Verbosity='Verbose'"
                  then: [{t: "subscript"}]      # phrase(a 'subscript' may be used to indicate an index)
                  else_test:
                    if: "$Verbosity='Medium'"
                    then: [{t: "sub"}]      # phrase(here is a 'sub' total)
              - x: "$Prescripts[3]"
              - pause: "short"
  - x: "*[1]" # base
  - test:
      if: "$Postscripts"
      then:
      - test:
          if: "not($Postscripts[1][self::m:none])"
          then:
          - test:
              if: "$Verbosity='Verbose'"
              then: [{t: "subscript"}]      # phrase(a 'subscript' may be used to indicate an index)
              else_test:
                if: "$Verbosity='Medium'"
                then: [{t: "sub"}]      # phrase(here is a 'sub' total)
          - x: "$Postscripts[1]"
          - pause: "short"
      - test:
          if: "not($Postscripts[2][self::m:none])"
          then:
          - test:
              if: "$Verbosity='Verbose'"
              then: [{t: "superscript"}]      # phrase(a 'superscript' number indicates raised to a power)
              else_test:
                if: "$Verbosity='Medium'"
                then: [{t: "super"}]      # phrase(this is a 'super' set of numbers)
          - x: "$Postscripts[2]"
          - pause: "short"
      - test:
          if: "count($Postscripts) > 2"
          then:
          - test:
              if: "not($Postscripts[3][self::m:none])"
              then:
              - test:
                  if: "$Verbosity='Verbose'"
                  then: [{t: "subscript"}]      # phrase(a 'subscript' may be used to indicate an index)
                  else_test:
                    if: "$Verbosity='Medium'"
                    then: [{t: "sub"}]      # phrase(here is a 'sub' total)
              - x: "$Postscripts[3]"
              - pause: "short"
          - test:
              if: "not($Postscripts[4][self::m:none])"
              then:
              - test:
                  if: "$Verbosity='Verbose'"
                  then: [{t: "superscript"}]      # phrase(a 'superscript' number indicates raised to a power)
                  else_test:
                    if: "$Verbosity='Medium'"
                    then: [{t: "super"}]      # phrase(this is a 'super' set of numbers)
              - x: "$Postscripts[4]"
              - pause: "short"
          - test:
              if: "count($Postscripts) > 4"
              then:
              - test:
                  if: "not($Postscripts[5][self::m:none])"
                  then:
                  - test:
                      if: "$Verbosity='Verbose'"
                      then: [{t: "subscript"}]      # phrase(a 'subscript' may be used to indicate an index)
                      else_test:
                        if: "$Verbosity='Medium'"
                        then: [{t: "sub"}]      # phrase(here is a 'sub' total)
                  - x: "$Postscripts[5]"
                  - pause: "short"
              - test:
                  if: "not($Postscripts[6][self::m:none])"
                  then:
                  - test:
                      if: "$Verbosity='Verbose'"
                      then: [{t: "superscript"}]      # phrase(a 'superscript' number indicates raised to a power)
                      else_test:
                        if: "$Verbosity='Medium'"
                        then: [{t: "super"}]      # phrase(this is a 'super' set of numbers)
                  - x: "$Postscripts[6]"
                  - pause: "short"
              - test:
                  if: "count($Postscripts) > 6"
                  then:
                  - test:
                      if: "not($Postscripts[7][self::m:none])"
                      then:
                      - test:
                          if: "$Verbosity='Verbose'"
                          then: [{t: "subscript"}]      # phrase(a 'subscript' may be used to indicate an index)
                          else_test:
                            if: "$Verbosity='Medium'"
                            then: [{t: "sub"}]      # phrase(here is a 'sub' total)
                      - x: "$Postscripts[7]"
                      - pause: "short"
                  - test:
                      if: "not($Postscripts[8][self::m:none])"
                      then:
                      - test:
                          if: "$Verbosity='Verbose'"
                          then: [{t: "superscript"}]      # phrase(a 'superscript' number indicates raised to a power)
                          else_test:
                            if: "$Verbosity='Medium'"
                            then: [{t: "super"}]      # phrase(this is a 'super' set of numbers)
                      - x: "$Postscripts[8]"
                      - pause: "short"
      - test:
          if: "$Postscripts[last()][not(self::m:none)] and following-sibling::*[1][text()='+' or text()='-']"
          then: [{pause: medium}]

- name: chemistry


  tag: chemical-equation
  match: "."
  replace:
  - x: "*"

- name: chemical-element
  tag: chemical-element
  match: "."
  replace:
  - bookmark: "@id"
  - spell: text()
  - pause: short

- name: chemical-state
  tag: chemical-state
  match: "count(*)=1"
  replace:
  - bookmark: "*[1]/@id"
  - test:
    - if: ".='s'"
      then: [{t: "solid"}]      # phrase(Boron is a 'solid' in its natural state)
    - else_if: ".='l'"
      then: [{t: "liquid"}]      # phrase(water is a 'liquid')
    - else_if: ".='g'"
      then: [{t: "gas"}]      # phrase(hydrogen is a 'gas' )
      else: [{t: "aqueous"}]      # phrase(an 'aqueous' solution is contained in water)
  - pause: short

- name: chemical-formula-operator-bond
  tag: chemical-formula-operator
  match: "@data-chemical-bond"
  replace:
  # FIX: this might be better/more efficient if in unicode.yaml
  - bookmark: "@id"
  - test:
    - if: "text()='-' or text() = ':'"
      then: [{t: "single bond"}]      # phrase(a 'single bond' is formed when two atoms share one pair of electrons)
    - else_if: "text()='=' or text() = '::'"
      then: [{t: "double bond"}]      # phrase(a 'double bond' may occur when two atoms share two pairs of electrons)
    - else_if: "text()='≡'"
      then: [{t: "triple bond"}]      # phrase(a 'triple bond' occurs when two atoms share three pairs of electrons)
    - else_if: "text()='≣'"
      then: [{t: "quadruple bond"}]      # phrase(a 'quadruple bond' occurs when two atoms share four pairs of electrons)
      else: [{x: "text()"}]

- name: chemical-formula-operator
  tag: chemical-formula-operator
  match: "."
  replace:
    x: "text()"

- name: chemical-arrow-operator
  tag: chemical-arrow-operator
  match: "."
  replace:
  # FIX: this might be better/more efficient if in unicode.yaml
  - bookmark: "@id"
  - test:
    - if: "text()='→' or text()='⟶'"
      then_test:
        if: "$Verbosity='Terse'"
        then: [{t: "forms"}]      # phrase(there are several 'forms' of hydrogen)
        else: [{t: "reacts to form"}]      # phrase(a chemical substance 'reacts to form' to create another substance)
    - else_if: "text()='⇌' or text()='⮖'"
      then: [{t: "is in equilibrium with"}]      # phrase(a reactant 'is in equilibrium with' a product)
    - else_if: "text()='⭴'"
      then: [{t: "is in equilibrium biased to the left with"}]      # phrase(the reactant 'is in equilibrium biased to the left with' the product)
    - else_if: "text()='⭵'"
      then: [{t: "is in equilibrium biased to the right with"}]      # phrase(the reactant 'is in equilibrium biased to the right with' the product)
      else: [x: "text()"]

- name: chemical-equation-operator
  tag: chemical-equation-operator
  match: "."
  replace:
  - bookmark: "@id"
  - x: "text()"

- name: none
  tag: none
  match: "../../*[self::m:chemical-formula or self::m:chemical-nuclide]"
  replace:
  - t: "" # don't say anything<|MERGE_RESOLUTION|>--- conflicted
+++ resolved
@@ -472,13 +472,8 @@
       then: [{t: "equation"}]      # phrase(this 'equation' is complex)
       else: [{t: "line"}]      # phrase(the result is on the bottom 'line')
   - test:
-<<<<<<< HEAD
-    - if: "count(*) > 1"
-      then: [{ct: "s"}] # plural 
-=======
     - if: "$LineCount > 1"
       then: [{ct: "s"}] # plural
->>>>>>> 076b8274
   - pause: short
   - x: "*"
 
@@ -488,14 +483,6 @@
   variables: [ContinuedEquation: "parent::m:equations and *[1][count(*)=1 and *[1][@data-added='missing-content']]"]
   replace:
   - test:
-<<<<<<< HEAD
-    - if: "parent::m:cases"
-      then: [{t: "case"}]
-    - else_if: "parent::m:equations"
-      then: [{t: "equation"}]      # phrase(this 'equation' is complex)
-      else: [{t: "line"}]      # phrase(the result is on the  bottom 'line')
-  - x: "count(preceding-sibling::*)+1"
-=======
       if: "$ContinuedEquation"
       then:
       - t: "next line"
@@ -504,12 +491,12 @@
         then:
         - test:
           - if: "parent::m:cases"
-            then: [{t: "case"}]
+            then: [{t: "case"}]     # phrase('case' 1 of 10 cases)
           - else_if: "parent::m:equations"
-            then: [{t: "equation"}]
-            else: [{t: "line"}]
+            then: [{t: "equation"}] # phrase('equation' 1 of 10 equations)
+            else: [{t: "line"}]     # phrase('line 1 of 10 lines)
         - x: "count(preceding-sibling::*)+1"
->>>>>>> 076b8274
+
   - test:
       if: .[self::m:mlabeledtr]
       then:
